﻿using DropBear.Codex.Core.ExitCodes.Base;
using DropBear.Codex.Core.Formatters;
using DropBear.Codex.Core.Models;
using DropBear.Codex.Core.ReturnTypes;
using MessagePack;
using MessagePack.Formatters;
using MessagePack.Resolvers;

namespace DropBear.Codex.Core.Resolvers;

public class CustomResolver : IFormatterResolver
{
    // Singleton instance of the resolver
    public static readonly CustomResolver Instance = new();

    private CustomResolver()
    {
    }

    public IMessagePackFormatter<T>? GetFormatter<T>() => FormatterCache<T>.Formatter;

    // Static class to cache formatter instances
    private static class FormatterCache<T>
    {
        public static readonly IMessagePackFormatter<T>? Formatter = CreateFormatter();

        private static IMessagePackFormatter<T>? CreateFormatter()
        {
            // Initialize formatters based on type
            if (typeof(T) == typeof(ExitCode)) return (IMessagePackFormatter<T>)new ExitCodeFormatter();

            if (!typeof(T).IsGenericType) return StandardResolver.Instance.GetFormatter<T>();
            if (typeof(T).GetGenericTypeDefinition() == typeof(Result<>))
            {
<<<<<<< HEAD
                var formatterType = typeof(ResultFormatter<>).MakeGenericType(typeof(T).GetGenericArguments()[0]);
                return (IMessagePackFormatter<T>)Activator.CreateInstance(formatterType)!;
            }

            if (typeof(T).GetGenericTypeDefinition() == typeof(ResultWithPayload<>))
            {
                var formatterType =
                    typeof(ResultWithPayloadFormatter<>).MakeGenericType(typeof(T).GetGenericArguments()[0]);
                return (IMessagePackFormatter<T>)Activator.CreateInstance(formatterType)!;
            }

            if (typeof(T).GetGenericTypeDefinition() != typeof(Payload<>))
                return StandardResolver.Instance.GetFormatter<T>();
            {
                var formatterType = typeof(PayloadFormatter<>).MakeGenericType(typeof(T).GetGenericArguments()[0]);
                return (IMessagePackFormatter<T>)Activator.CreateInstance(formatterType)!;
=======
                if (typeof(T).GetGenericTypeDefinition() == typeof(Result<>))
                {
                    var formatterType = typeof(ResultFormatter<>).MakeGenericType(typeof(T).GetGenericArguments()[0]);
                    return (IMessagePackFormatter<T>)Activator.CreateInstance(formatterType)!;
                }

                if (typeof(T).GetGenericTypeDefinition() == typeof(ResultWithPayload<>))
                {
                    var formatterType =
                        typeof(ResultWithPayloadFormatter<>).MakeGenericType(typeof(T).GetGenericArguments()[0]);
                    return (IMessagePackFormatter<T>)Activator.CreateInstance(formatterType)!;
                }

                if (typeof(T).GetGenericTypeDefinition() == typeof(Payload<>))
                {
                    var formatterType = typeof(PayloadFormatter<>).MakeGenericType(typeof(T).GetGenericArguments()[0]);
                    return (IMessagePackFormatter<T>)Activator.CreateInstance(formatterType)!;
                }
                
                if (typeof(T).GetGenericTypeDefinition() == typeof(Result<,>))
                {
                    var formatterType = typeof(ResultT1T2Formatter<,>).MakeGenericType(typeof(T).GetGenericArguments());
                    return (IMessagePackFormatter<T>)Activator.CreateInstance(formatterType)!;
                }
>>>>>>> 593da11b
            }

            // Fallback to standard resolver if no custom or dynamic formatter is found
        }
    }
}<|MERGE_RESOLUTION|>--- conflicted
+++ resolved
@@ -29,27 +29,8 @@
             // Initialize formatters based on type
             if (typeof(T) == typeof(ExitCode)) return (IMessagePackFormatter<T>)new ExitCodeFormatter();
 
-            if (!typeof(T).IsGenericType) return StandardResolver.Instance.GetFormatter<T>();
-            if (typeof(T).GetGenericTypeDefinition() == typeof(Result<>))
+            if (typeof(T).IsGenericType)
             {
-<<<<<<< HEAD
-                var formatterType = typeof(ResultFormatter<>).MakeGenericType(typeof(T).GetGenericArguments()[0]);
-                return (IMessagePackFormatter<T>)Activator.CreateInstance(formatterType)!;
-            }
-
-            if (typeof(T).GetGenericTypeDefinition() == typeof(ResultWithPayload<>))
-            {
-                var formatterType =
-                    typeof(ResultWithPayloadFormatter<>).MakeGenericType(typeof(T).GetGenericArguments()[0]);
-                return (IMessagePackFormatter<T>)Activator.CreateInstance(formatterType)!;
-            }
-
-            if (typeof(T).GetGenericTypeDefinition() != typeof(Payload<>))
-                return StandardResolver.Instance.GetFormatter<T>();
-            {
-                var formatterType = typeof(PayloadFormatter<>).MakeGenericType(typeof(T).GetGenericArguments()[0]);
-                return (IMessagePackFormatter<T>)Activator.CreateInstance(formatterType)!;
-=======
                 if (typeof(T).GetGenericTypeDefinition() == typeof(Result<>))
                 {
                     var formatterType = typeof(ResultFormatter<>).MakeGenericType(typeof(T).GetGenericArguments()[0]);
@@ -74,10 +55,10 @@
                     var formatterType = typeof(ResultT1T2Formatter<,>).MakeGenericType(typeof(T).GetGenericArguments());
                     return (IMessagePackFormatter<T>)Activator.CreateInstance(formatterType)!;
                 }
->>>>>>> 593da11b
             }
 
             // Fallback to standard resolver if no custom or dynamic formatter is found
+            return StandardResolver.Instance.GetFormatter<T>();
         }
     }
 }